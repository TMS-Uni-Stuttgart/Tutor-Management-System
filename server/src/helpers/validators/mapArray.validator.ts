import { ClassConstructor, plainToClass } from 'class-transformer';
import { registerDecorator, validate, ValidationOptions } from 'class-validator';

/**
 * Validates the property to match the format [string, ClassType]. Those arrays can be used as entries in a Map with number values.
 *
 * @param classType ClassType to check the second entry of the array against.
 * @param validationOptions Options passed to the class-validator.
 */
<<<<<<< HEAD
export function IsMapEntry(
  classType: ClassConstructor<any>,
  validationOptions?: ValidationOptions
) {
  return function (object: Record<string, any>, propertyName: string): void {
    const message: any = {
      message: validationOptions?.each
        ? `each element in ${propertyName} must be a 2-tupel in the form [string, ${classType.name}]`
        : `${propertyName} must be an array in the form [string, ${classType.name}]`,
    };
=======
export function IsMapEntry(classType: ClassType<any>, validationOptions?: ValidationOptions) {
    return function (object: Record<string, any>, propertyName: string): void {
        const message: any = {
            message: validationOptions?.each
                ? `each element in ${propertyName} must be a 2-tupel in the form [string, ${classType.name}]`
                : `${propertyName} must be an array in the form [string, ${classType.name}]`,
        };
>>>>>>> b263c031

        registerDecorator({
            name: 'isMapEntry',
            target: object.constructor,
            propertyName,
            options: { ...message, ...validationOptions },
            validator: {
                async validate<T>(value: [string, T] | any): Promise<boolean> {
                    if (!isBasicMapEntryArray(value)) {
                        return false;
                    }

                    const transformedObject = plainToClass(classType, value[1]);

                    if (typeof transformedObject !== 'object') {
                        return false;
                    }

                    const result = await validate(transformedObject);
                    return result.length === 0;
                },
            },
        });
    };
}

/**
 * Validates the property to match the format [string, number]. Those arrays can be used as entries in a Map with number values.
 *
 * @param validationOptions Options passed to the class-validator.
 */
export function IsNumberMapEntry(validationOptions?: ValidationOptions) {
    return function (object: Record<string, any>, propertyName: string): void {
        const message: any = {
            message: validationOptions?.each
                ? `each element in ${propertyName} must be a 2-tupel in the form [string, number]`
                : `${propertyName} must be an array in the form [string, number]`,
        };

        registerDecorator({
            name: 'isNumberMapEntry',
            target: object.constructor,
            propertyName,
            options: { ...message, ...validationOptions },
            validator: {
                async validate<T>(value: [string, T] | any): Promise<boolean> {
                    return isBasicMapEntryArray(value) && typeof value[1] === 'number';
                },
            },
        });
    };
}

/**
 * Checks if the given value is an array with exact two entries of which the first one needs to be a string.
 *
 * @param value Value to check.
 *
 * @returns Array can be used as a map entry.
 */
function isBasicMapEntryArray(value: [string, any] | any): boolean {
    if (!Array.isArray(value) || value.length !== 2) {
        return false;
    }

    if (typeof value[0] !== 'string') {
        return false;
    }

    return true;
}<|MERGE_RESOLUTION|>--- conflicted
+++ resolved
@@ -7,7 +7,6 @@
  * @param classType ClassType to check the second entry of the array against.
  * @param validationOptions Options passed to the class-validator.
  */
-<<<<<<< HEAD
 export function IsMapEntry(
   classType: ClassConstructor<any>,
   validationOptions?: ValidationOptions
@@ -18,15 +17,6 @@
         ? `each element in ${propertyName} must be a 2-tupel in the form [string, ${classType.name}]`
         : `${propertyName} must be an array in the form [string, ${classType.name}]`,
     };
-=======
-export function IsMapEntry(classType: ClassType<any>, validationOptions?: ValidationOptions) {
-    return function (object: Record<string, any>, propertyName: string): void {
-        const message: any = {
-            message: validationOptions?.each
-                ? `each element in ${propertyName} must be a 2-tupel in the form [string, ${classType.name}]`
-                : `${propertyName} must be an array in the form [string, ${classType.name}]`,
-        };
->>>>>>> b263c031
 
         registerDecorator({
             name: 'isMapEntry',
