import { Transform } from 'class-transformer';
import { IsNonNegativeNumberValue } from '../../../../helpers/validators/nonNegativeNumberValue.validator';
import {
    ScheincriteriaIdentifier,
    ScheinCriteriaUnit,
} from '../../../../shared/model/ScheinCriteria';
import {
    CriteriaInformationWithoutName,
    CriteriaPayload,
    InformationPayload,
    Scheincriteria,
    StatusCheckResponse,
} from '../Scheincriteria';
import { ScheincriteriaNumber } from '../scheincriteria.decorators';

export class PresentationCriteria extends Scheincriteria {
<<<<<<< HEAD
  @IsNonNegativeNumberValue()
  @Transform(({ value }) => Number.parseInt(value))
  @ScheincriteriaNumber({ min: 0 })
  readonly presentationsNeeded: number;
=======
    @IsNonNegativeNumberValue()
    @Transform((value) => Number.parseInt(value))
    @ScheincriteriaNumber({ min: 0 })
    readonly presentationsNeeded: number;
>>>>>>> b263c031

    constructor(presentationsNeeded: number) {
        super(ScheincriteriaIdentifier.PRESENTATION);
        this.presentationsNeeded = presentationsNeeded;
    }

    checkCriteriaStatus({ student }: CriteriaPayload): StatusCheckResponse {
        let achieved = 0;

        for (const value of student.presentationPoints.values()) {
            achieved += value;
        }

        return {
            identifier: this.identifier,
            achieved,
            total: this.presentationsNeeded,
            passed: achieved >= this.presentationsNeeded,
            unit: ScheinCriteriaUnit.PRESENTATION,
            infos: {},
        };
    }

    getInformation(payload: InformationPayload): CriteriaInformationWithoutName {
        throw new Error('Method not implemented.');
    }
}<|MERGE_RESOLUTION|>--- conflicted
+++ resolved
@@ -14,17 +14,10 @@
 import { ScheincriteriaNumber } from '../scheincriteria.decorators';
 
 export class PresentationCriteria extends Scheincriteria {
-<<<<<<< HEAD
   @IsNonNegativeNumberValue()
   @Transform(({ value }) => Number.parseInt(value))
   @ScheincriteriaNumber({ min: 0 })
   readonly presentationsNeeded: number;
-=======
-    @IsNonNegativeNumberValue()
-    @Transform((value) => Number.parseInt(value))
-    @ScheincriteriaNumber({ min: 0 })
-    readonly presentationsNeeded: number;
->>>>>>> b263c031
 
     constructor(presentationsNeeded: number) {
         super(ScheincriteriaIdentifier.PRESENTATION);
