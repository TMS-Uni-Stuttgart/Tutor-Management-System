import { Student } from '../../../database/entities/student.entity';
import { PDFGenerator } from './PDFGenerator.core';
<<<<<<< HEAD
=======
import { IStudent } from 'shared/model/Student';
import { StudentDocument } from '../../../database/models/student.model';
>>>>>>> 195900c9

interface ShortenedMatriculationInfo {
    studentId: string;
    shortenedNo: string;
}

export abstract class PDFWithStudentsGenerator<T> extends PDFGenerator<T> {
    /**
     * Returns the shortened number for all students together with the ID of the student to which the shortened matriculation number belongs to.
     *
     * Those shortened numbers are still enough to identify a student. However, this is only true if one only considers the given students. If one extends that array without re-running this function the identifying feature may get lost.
     *
     * @param students All students to get the shortened number from.
     *
     * @returns The shortened but still identifying matriculation numbers of all given students.
     */
<<<<<<< HEAD
    protected getShortenedMatriculationNumbers(students: Student[]): ShortenedMatriculationInfo[] {
        const result: ShortenedMatriculationInfo[] = [];
=======
    protected getShortenedMatriculationNumbers(
        students: (StudentDocument | IStudent)[]
    ): ShortendMatriculationInfo[] {
        const result: ShortendMatriculationInfo[] = [];
>>>>>>> 195900c9
        const matriculationNos: { id: string; reversedNumber: string }[] = [];

        for (const student of students) {
            if (student.matriculationNo) {
                matriculationNos.push({
                    id: student.id,
                    reversedNumber: PDFWithStudentsGenerator.reverseString(student.matriculationNo),
                });
            }
        }

        matriculationNos.sort((a, b) => a.reversedNumber.localeCompare(b.reversedNumber));

        matriculationNos.forEach((current, idx) => {
            let positionPrev: number = 0;
            let positionNext: number = 0;

            if (idx !== 0) {
                const prev = matriculationNos[idx - 1];
                positionPrev = PDFWithStudentsGenerator.getFirstDifferentPosition(
                    current.reversedNumber,
                    prev.reversedNumber
                );
            }

            if (idx !== matriculationNos.length - 1) {
                const next = matriculationNos[idx + 1];
                positionNext = PDFWithStudentsGenerator.getFirstDifferentPosition(
                    current.reversedNumber,
                    next.reversedNumber
                );
            }

            const position: number = Math.max(positionPrev, positionNext);
            const substring = PDFWithStudentsGenerator.reverseString(
                current.reversedNumber.substr(0, position + 1)
            );

            result.push({
                studentId: current.id,
                shortenedNo: substring.padStart(7, '*'),
            });
        });

        return result.sort((a, b) => a.shortenedNo.localeCompare(b.shortenedNo));
    }

    /**
     * Searches for the position of the first character which both strings __DO NOT__ have in common. This position is then returned.
     *
     * @param first First string
     * @param second Second string
     * @returns The first position in which both string differ. If they are completely equal the length of the first string is returned.
     */
    private static getFirstDifferentPosition(first: string, second: string): number {
        for (let i = 0; i < first.length; i++) {
            if (first.charAt(i) !== second.charAt(i)) {
                return i;
            }
        }

        return first.length;
    }

    /**
     * @param string String to reverse
     * @returns The reversed string.
     */
    private static reverseString(string: string): string {
        return string.split('').reverse().join('');
    }
}<|MERGE_RESOLUTION|>--- conflicted
+++ resolved
@@ -1,10 +1,5 @@
 import { Student } from '../../../database/entities/student.entity';
 import { PDFGenerator } from './PDFGenerator.core';
-<<<<<<< HEAD
-=======
-import { IStudent } from 'shared/model/Student';
-import { StudentDocument } from '../../../database/models/student.model';
->>>>>>> 195900c9
 
 interface ShortenedMatriculationInfo {
     studentId: string;
@@ -21,15 +16,8 @@
      *
      * @returns The shortened but still identifying matriculation numbers of all given students.
      */
-<<<<<<< HEAD
     protected getShortenedMatriculationNumbers(students: Student[]): ShortenedMatriculationInfo[] {
         const result: ShortenedMatriculationInfo[] = [];
-=======
-    protected getShortenedMatriculationNumbers(
-        students: (StudentDocument | IStudent)[]
-    ): ShortendMatriculationInfo[] {
-        const result: ShortendMatriculationInfo[] = [];
->>>>>>> 195900c9
         const matriculationNos: { id: string; reversedNumber: string }[] = [];
 
         for (const student of students) {
@@ -51,7 +39,7 @@
                 const prev = matriculationNos[idx - 1];
                 positionPrev = PDFWithStudentsGenerator.getFirstDifferentPosition(
                     current.reversedNumber,
-                    prev.reversedNumber
+                    prev.reversedNumber,
                 );
             }
 
@@ -59,13 +47,13 @@
                 const next = matriculationNos[idx + 1];
                 positionNext = PDFWithStudentsGenerator.getFirstDifferentPosition(
                     current.reversedNumber,
-                    next.reversedNumber
+                    next.reversedNumber,
                 );
             }
 
             const position: number = Math.max(positionPrev, positionNext);
             const substring = PDFWithStudentsGenerator.reverseString(
-                current.reversedNumber.substr(0, position + 1)
+                current.reversedNumber.substr(0, position + 1),
             );
 
             result.push({
