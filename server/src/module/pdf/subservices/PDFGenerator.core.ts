--- conflicted
+++ resolved
@@ -6,7 +6,6 @@
  * @param T Type of the options passed to `generatePDF`.
  */
 export abstract class PDFGenerator<T = Record<string, unknown>> {
-<<<<<<< HEAD
   private readonly logger = new Logger(PDFGenerator.name);
   /**
    * Generates a PDF from the given options.
@@ -72,75 +71,8 @@
       Logger.error(JSON.stringify(err, null, 2));
 
       throw err;
-=======
-    private readonly logger = new Logger(PDFGenerator.name);
-    /**
-     * Generates a PDF from the given options.
-     *
-     * @param options Options from which the PDF gets generated.
-     *
-     * @returns Generated PDF as Buffer.
-     */
-    public abstract async generatePDF(options: T): Promise<Buffer>;
-
-    /**
-     * Generates a PDF from the given body. The body gets put in a HTML wrapper first.
-     *
-     * @param body Body content to be put in the PDF as HTML body.
-     *
-     * @returns Buffer containing the generated PDF.
-     */
-    protected async generatePDFFromBodyContent(body: string): Promise<Buffer> {
-        const html = await this.putBodyInHTML(body);
-        let browser: puppeteer.Browser | undefined;
-
-        this.logger.debug('Starting browser...');
-        this.logger.debug(`\tExec path: ${process.env.TMS_PUPPETEER_EXEC_PATH}`);
-
-        try {
-            browser = await puppeteer.launch({
-                args: ['--disable-dev-shm-usage'],
-                executablePath: process.env.TMS_PUPPETEER_EXEC_PATH,
-            });
-
-            this.logger.debug('Browser started.');
-
-            const page = await browser.newPage();
-            this.logger.debug('Page created.');
-
-            await page.setContent(html, { waitUntil: 'domcontentloaded' });
-            this.logger.debug('Page content loaded');
-
-            const buffer = await page.pdf({
-                format: 'A4',
-                margin: {
-                    top: '1cm',
-                    right: '1cm',
-                    bottom: '1cm',
-                    left: '1cm',
-                },
-                // Fixes CSS 'background' not being respected in printed PDFs.
-                printBackground: true,
-            });
-
-            this.logger.debug('PDF created.');
-
-            await browser.close();
-
-            this.logger.debug('Browser closed');
-
-            return buffer;
-        } catch (err) {
-            if (browser) {
-                browser.close();
-            }
-
-            Logger.error(JSON.stringify(err, null, 2));
-
-            throw err;
-        }
->>>>>>> b263c031
     }
+}
 
     /**
      * Puts the given body in corresponding a `<body>` element. The returned string is a complete HTML "file" with slightly customized GitHub Markdown CSS.
