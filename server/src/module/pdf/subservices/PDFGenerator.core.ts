--- conflicted
+++ resolved
@@ -4,12 +4,7 @@
 import axios from 'axios';
 import FormData from 'form-data';
 import fs from 'fs';
-<<<<<<< HEAD
-import * as puppeteer from 'puppeteer';
-import { StaticSettings } from '../../settings/settings.static';
-=======
 import { StaticSettings } from 'module/settings/settings.static';
->>>>>>> 8a649f45
 
 /**
  * @param T Type of the options passed to `generatePDF`.
@@ -38,41 +33,6 @@
         const gotenbergConfig = StaticSettings.getService().getGotenbergConfiguration();
 
         try {
-<<<<<<< HEAD
-            browser = await puppeteer.launch({
-                args: ['--disable-dev-shm-usage'],
-                executablePath: process.env.TMS_PUPPETEER_EXEC_PATH,
-                timeout: StaticSettings.getService().getPuppeteerConfiguration()?.timeout,
-            });
-
-            this.logger.debug('Browser started.');
-
-            const page = await browser.newPage();
-            this.logger.debug('Page created.');
-
-            await page.setContent(html, { waitUntil: 'domcontentloaded' });
-            this.logger.debug('Page content loaded');
-
-            const uInt8Array = await page.pdf({
-                format: 'A4',
-                margin: {
-                    top: '1cm',
-                    right: '1cm',
-                    bottom: '1cm',
-                    left: '1cm',
-                },
-                // Fixes CSS 'background' not being respected in printed PDFs.
-                printBackground: true,
-            });
-
-            this.logger.debug('PDF created.');
-
-            await browser.close();
-
-            this.logger.debug('Browser closed');
-
-            return Buffer.from(uInt8Array);
-=======
             const form = new FormData();
             form.append('files', html, { filename: 'index.html', contentType: 'text/html' });
 
@@ -93,7 +53,6 @@
             this.logger.debug('PDF generated successfully from Gotenberg.');
 
             return Buffer.from(response.data);
->>>>>>> 8a649f45
         } catch (err) {
             this.logger.error('Failed to generate PDF:', err);
             throw err;
