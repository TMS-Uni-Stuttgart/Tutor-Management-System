--- conflicted
+++ resolved
@@ -31,12 +31,7 @@
   "dependencies": {
     "@date-io/date-fns": "^1.3.13",
     "@material-ui/core": "^4.8.0",
-<<<<<<< HEAD
-    "@material-ui/pickers": "^3.2.7",
-=======
-    "@material-ui/icons": "^4.5.1",
     "@material-ui/pickers": "^3.2.8",
->>>>>>> 7c89c826
     "@material-ui/styles": "^4.7.1",
     "axios": "^0.19.0",
     "clsx": "^1.0.4",
