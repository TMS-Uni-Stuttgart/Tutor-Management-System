import { Transform } from 'class-transformer';
import { DateTime } from 'luxon';
import { IScheinExam } from 'shared/model/Scheinexam';
import { Modify } from '../typings/Modify';
import { HasExercises } from './Exercise';

interface Modified {
    date: DateTime;
}

export class Scheinexam extends HasExercises implements Modify<IScheinExam, Modified> {
    readonly id!: string;
    readonly scheinExamNo!: number;
    readonly percentageNeeded!: number;

<<<<<<< HEAD
  @Transform(({ value }) => DateTime.fromISO(value))
  readonly date!: DateTime;
=======
    @Transform((value) => DateTime.fromISO(value))
    readonly date!: DateTime;
>>>>>>> b263c031

    toDisplayString(): string {
        return `Scheinklausur #${this.scheinExamNo} (${this.date.toLocaleString(
            DateTime.DATE_MED
        )})`;
    }
}<|MERGE_RESOLUTION|>--- conflicted
+++ resolved
@@ -13,13 +13,8 @@
     readonly scheinExamNo!: number;
     readonly percentageNeeded!: number;
 
-<<<<<<< HEAD
   @Transform(({ value }) => DateTime.fromISO(value))
   readonly date!: DateTime;
-=======
-    @Transform((value) => DateTime.fromISO(value))
-    readonly date!: DateTime;
->>>>>>> b263c031
 
     toDisplayString(): string {
         return `Scheinklausur #${this.scheinExamNo} (${this.date.toLocaleString(
