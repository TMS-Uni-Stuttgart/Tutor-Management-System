import { Transform, Type } from 'class-transformer';
import { IExerciseGrading, IGrading } from 'shared/model/Gradings';
import { Modify } from '../typings/Modify';
import { Exercise, Subexercise } from './Exercise';

interface Modified {
    exerciseGradings: Map<string, ExerciseGrading>;
}

interface ExerciseModified {
    subExercisePoints?: Map<string, number>;
}

export class ExerciseGrading implements Modify<IExerciseGrading, ExerciseModified> {
    readonly points!: number;
    readonly comment?: string;
    readonly additionalPoints?: number;

<<<<<<< HEAD
  @Transform(({ value }) => new Map(value))
  readonly subExercisePoints?: Map<string, number>;
=======
    @Transform((value) => new Map(value))
    readonly subExercisePoints?: Map<string, number>;
>>>>>>> b263c031

    /**
     * The sum of all points achieved in the exercise (or the subexercises) plus the `additionalPoints` (if there are any).
     */
    get totalPoints(): number {
        const addPoints = this.additionalPoints ?? 0;

        if (!this.subExercisePoints) {
            return this.points + addPoints;
        }

        let sum = 0;

        this.subExercisePoints.forEach((value) => {
            sum += value;
        });

        return sum + addPoints;
    }

    /**
     * Returns the grading for the given exercise if there is any. If there is none `undefined` is returned.
     *
     * @param exercise Subexercise to get the grading for.
     *
     * @returns Achieved points in the subexercise or `undefined`.
     */
    getGradingForSubexercise(subExercise: Subexercise): number | undefined {
        if (!this.subExercisePoints) {
            return undefined;
        }

        return this.subExercisePoints.get(subExercise.id);
    }
}

export class Grading implements Modify<IGrading, Modified> {
<<<<<<< HEAD
  readonly id!: string;
  readonly points!: number;
  readonly belongsToTeam!: boolean;
  readonly comment?: string;
  readonly additionalPoints?: number;

  @Type(() => ExerciseGrading)
  @Transform(({ value }) => new Map(value))
  readonly exerciseGradings!: Map<string, ExerciseGrading>;

  /**
   * The sum of all points achieved in the exercises plus the `additionalPoints` (if there are any).
   */
  get totalPoints(): number {
    let sum = this.additionalPoints ?? 0;

    for (const [, doc] of this.exerciseGradings) {
      sum += doc.points;
=======
    readonly id!: string;
    readonly points!: number;
    readonly belongsToTeam!: boolean;
    readonly comment?: string;
    readonly additionalPoints?: number;

    @Type(() => ExerciseGrading)
    @Transform((value) => new Map(value))
    readonly exerciseGradings!: Map<string, ExerciseGrading>;

    /**
     * The sum of all points achieved in the exercises plus the `additionalPoints` (if there are any).
     */
    get totalPoints(): number {
        let sum = this.additionalPoints ?? 0;

        for (const [, doc] of this.exerciseGradings) {
            sum += doc.points;
        }

        return sum;
>>>>>>> b263c031
    }

    /**
     * Returns the ExerciseGrading for the given exercise if there is any. If there is none `undefined` is returned.
     *
     * @param exercise Exercise to get the grading for.
     *
     * @returns ExerciseGrading or `undefined`.
     */
    getExerciseGrading(exercise: Exercise): ExerciseGrading | undefined {
        return this.exerciseGradings.get(exercise.id);
    }
}<|MERGE_RESOLUTION|>--- conflicted
+++ resolved
@@ -16,13 +16,8 @@
     readonly comment?: string;
     readonly additionalPoints?: number;
 
-<<<<<<< HEAD
-  @Transform(({ value }) => new Map(value))
-  readonly subExercisePoints?: Map<string, number>;
-=======
-    @Transform((value) => new Map(value))
+    @Transform(({ value }) => new Map(value))
     readonly subExercisePoints?: Map<string, number>;
->>>>>>> b263c031
 
     /**
      * The sum of all points achieved in the exercise (or the subexercises) plus the `additionalPoints` (if there are any).
@@ -60,26 +55,6 @@
 }
 
 export class Grading implements Modify<IGrading, Modified> {
-<<<<<<< HEAD
-  readonly id!: string;
-  readonly points!: number;
-  readonly belongsToTeam!: boolean;
-  readonly comment?: string;
-  readonly additionalPoints?: number;
-
-  @Type(() => ExerciseGrading)
-  @Transform(({ value }) => new Map(value))
-  readonly exerciseGradings!: Map<string, ExerciseGrading>;
-
-  /**
-   * The sum of all points achieved in the exercises plus the `additionalPoints` (if there are any).
-   */
-  get totalPoints(): number {
-    let sum = this.additionalPoints ?? 0;
-
-    for (const [, doc] of this.exerciseGradings) {
-      sum += doc.points;
-=======
     readonly id!: string;
     readonly points!: number;
     readonly belongsToTeam!: boolean;
@@ -87,7 +62,7 @@
     readonly additionalPoints?: number;
 
     @Type(() => ExerciseGrading)
-    @Transform((value) => new Map(value))
+    @Transform(({ value }) => new Map(value))
     readonly exerciseGradings!: Map<string, ExerciseGrading>;
 
     /**
@@ -101,7 +76,6 @@
         }
 
         return sum;
->>>>>>> b263c031
     }
 
     /**
