--- conflicted
+++ resolved
@@ -27,15 +27,12 @@
       marginTop: 64,
       textAlign: 'center',
     },
-<<<<<<< HEAD
-=======
     list: {
       gridColumn: '1 / span 1',
       marginTop: 2,
       marginBottom: -8,
       marginRight: -16,
     },
->>>>>>> 0fa52e44
   })
 );
 
@@ -142,11 +139,7 @@
         hideDefaultTopBarContent={hideDefaultTopBarContent}
       />
 
-<<<<<<< HEAD
-      <div ref={root} style={{ flex: 1, marginBottom: -8, marginRight: -16 }}>
-=======
       <div ref={root} className={classes.list}>
->>>>>>> 0fa52e44
         {students.length === 0 ? (
           <Typography variant='h6' className={classes.placeholder}>
             Keine Studierenden vorhanden.
