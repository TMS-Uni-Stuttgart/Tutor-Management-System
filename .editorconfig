root = true

[*]
charset = utf-8
indent_style = space
indent_size = 4
trim_trailing_whitespace = true
insert_final_newline = true

<<<<<<< HEAD
[{*.yml, *.json}]
indent_size = 2

[*.md]
indent_size = 3
=======
[*.{json, yml, yaml}]
indent_size = 2

[*.config.js]
indent_size = 2
>>>>>>> 195900c9
<|MERGE_RESOLUTION|>--- conflicted
+++ resolved
@@ -7,16 +7,11 @@
 trim_trailing_whitespace = true
 insert_final_newline = true
 
-<<<<<<< HEAD
-[{*.yml, *.json}]
-indent_size = 2
-
-[*.md]
-indent_size = 3
-=======
 [*.{json, yml, yaml}]
 indent_size = 2
 
 [*.config.js]
 indent_size = 2
->>>>>>> 195900c9
+
+[*.md]
+indent_size = 3