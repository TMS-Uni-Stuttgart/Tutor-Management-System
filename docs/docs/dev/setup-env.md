---
id: setup-env
title: Setup Development Environment
sidebar_label: Setup Environment
---

## Fork the repository

First, you need to create a fork of the repository.
This can be done by clicking on the `Fork`-Button on the upper right of the repository.
More information on forking can be found in the [official GitHub guides](https://docs.github.com/en/free-pro-team@latest/github/getting-started-with-github/fork-a-repo).

In addition you need to change a few things regarding the used actions inside the repository. Please follow the guide in the [Fork section][fork-doc] of this documentation.

## Requirements

To get started you need a few development tools. The following are required to run and test your changes locally:

1. [NodeJS 14.x.x](https://nodejs.org)
   **Note:** You must use NodeJS 14.x.x or higher.
2. Package manager [pnpm](https://pnpm.js.org/en/)
   If you have not already you can install `pnpm` with
   ```cmd
   npm install -g pnpm
   ```

While [Docker](https://docs.docker.com/install/) is not needed it helps you to set up your environment more easily. It's mostly used to spin up a Mongo database on your system in closely to no time. If you don't use Docker you need to provide an alternative MongoDB database (_Note: Technically any `mongoose` compatible database should work aswell._) and to change the configuration in `server/config/development.yml`.

:::warning
Make sure that you do **NOT** commit & push any sensitive information (ie authentication data) to the repository!
:::

## Set up your environment

After pulling your fork and creating a new branch for your issue you have to setup the development environment first.

1. **Navigate** into the repository folder and install all needed npm packages by running the following command (_Please note that this might take some time for the first time installing._):

<<<<<<< HEAD
   ```sh
   pnpm install
   ```
=======
    ```sh
    yarn
    ```
>>>>>>> b263c031

1. **Download** the [`docker-compose.yml` file](../assets/dev/docker-compose.yml) for the development. It contains two services: `mongo` and `mongo-express`.

1. **Run** either of these two commands depending on your needs:

    1. Just set up a mongo database:

        ```sh
        docker-compose up -d mongo
        ```

    1. If you want to also get an administrative board for your local database:
        ```sh
        docker-compose up -d mongo mongo-express
        ```
        This starts the MongoDB aswell as a webinterface which connects to it. To access this interface visit [localhost:8081](localhost:8081).

**Note:** If you want to bring your own MongoDB you can do so. However, you have to make sure to change the `server/config/development.yml` to include the configuration of your MongoDB.

:::warning
Take care to **NOT** commit & push files which include credentials of yours!
:::

## Running development versions

### Visual Studio Code

If you use Visual Studio Code (short 'Code') starting the development servers is easy. You can pick one of the preconfigured launch options listed below. Both servers (frontend & backend) have hot-reloading preconfigured.

-   `Launch NodeJS server`: This starts the development version of the backend. During start up the Code debugger will be automatically attached to the running server.
-   `Launch NodeJS server & client`: This starts both development servers (frontend & backend - in this order). The Code debugger will be attached to the backend.
-   `Launch Chrome`: _Needs a running frontend server!_ Will open a seperate Chrome instance and attach a Code debugger to the running frontend server.

    :::important Required extension
    The [Debugger for Chrome](https://marketplace.visualstudio.com/items?itemName=msjsdiag.debugger-for-chrome) extension is required.
    :::

Please note: Sometimes starting the server initially takes longer than 10s resulting in a "timeout error" appearing in Code. However, you can configure the debugger in Code to auto attach to a running node process and it will connect after the server started.

### Command line

Both servers can be run manually from the command line using the `pnpm start` command in the respective folder (`client/` or `server/`) or using the command `pnpm start:server` and `pnpm start:client` in the root folder.

## Editor

The choice which editor to use is up to you. However the editor must have TypeScript support to be able to properly assist you during development.

Below you find two of all possible choices:

1. [Visual Studio Code](https://code.visualstudio.com/):
   (**Recommended**) The editor from Microsoft is the recommended editor due to the fact that this repository contains the configuration files for this editor. These configurations include for example the launch configurations for the development servers.

2. [Atom](https://atom.io/):
   The editor from GitHub is another editor which fully supports TypeScript. You can choose this editor, however, there aren't any configurations files for the atom editor at this moment available in this repository (you can include some in your PR if you want).

## Docker Image

To build a Docker image one can execute the `./build-docker-image.ts` file. This can also be achieved by executing one of the following npm scripts: `docker:build` and `docker:build:pre`. For more information see the section below.

### Script parameters

The `build-docker-image.ts` script takes in the following parameters but all are _optional_. If the parameter itself needs a value the value has to be put after a `=` (ie `--version=2.0.0`). The image will be tagged with "dudrie/tutor-management-system" as a name followed by the version from the root `package.json` by default. Afterwards the image will get bundled into a `.tar` file by default.

| Parameter                  | Short | Description                                                                                                                 |
| -------------------------- | ----- | --------------------------------------------------------------------------------------------------------------------------- |
| `--no-version-in-tar-name` | -     | The generated `.tar` file will **not** contain the version of the image tag.                                                |
| `--pre`                    | -     | If provided the image tag will get a `-pre` suffix after the version ("dudrie/tutor-management-system:2.0.1-pre")           |
| `--skip-bundle`            | -     | The image will not get bundled into `.tar` file.                                                                            |
| `--version=`               | `-v=` | Overrides the version used for the image tag. Must be followed by the semantic version which should be used (ie `-v=2.0.1`) |

### Npm scripts

#### `docker:build`

This will run the `build-docker-image.ts` script.
One can specify all of the parameters above for this script aswell.
If you run `pnpm run docker:build` you can pass in the parameters after a `--`:

```cmd
pnpm run docker:build -- <additional params>
```

:::info PowerShell on Windows
The PowerShell on Windows treats the `--` in a special manner: It simply removes it from the command.
You have to wrap it in `""` (like `"--"`) to use it inside the PowerShell.
:::

#### `docker:build:pre`

Executes the `build-docker-image.ts` script with the two parameters `--pre` and `--skip-bundle` passed.
Additional parameters can be provided aswell (see above).

[fork-doc]: ./fork<|MERGE_RESOLUTION|>--- conflicted
+++ resolved
@@ -20,9 +20,9 @@
    **Note:** You must use NodeJS 14.x.x or higher.
 2. Package manager [pnpm](https://pnpm.js.org/en/)
    If you have not already you can install `pnpm` with
-   ```cmd
-   npm install -g pnpm
-   ```
+    ```cmd
+    npm install -g pnpm
+    ```
 
 While [Docker](https://docs.docker.com/install/) is not needed it helps you to set up your environment more easily. It's mostly used to spin up a Mongo database on your system in closely to no time. If you don't use Docker you need to provide an alternative MongoDB database (_Note: Technically any `mongoose` compatible database should work aswell._) and to change the configuration in `server/config/development.yml`.
 
@@ -36,15 +36,9 @@
 
 1. **Navigate** into the repository folder and install all needed npm packages by running the following command (_Please note that this might take some time for the first time installing._):
 
-<<<<<<< HEAD
-   ```sh
-   pnpm install
-   ```
-=======
     ```sh
-    yarn
+    pnpm install
     ```
->>>>>>> b263c031
 
 1. **Download** the [`docker-compose.yml` file](../assets/dev/docker-compose.yml) for the development. It contains two services: `mongo` and `mongo-express`.
 
