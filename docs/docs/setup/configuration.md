--- conflicted
+++ resolved
@@ -135,7 +135,6 @@
 h3(style='text-align: center') Zugangsdaten
 
 table
-<<<<<<< HEAD
   style(scoped).
     td {
       padding: 0.5em 1em;
@@ -158,30 +157,6 @@
           td #{user.password}
         else
           td Kein tmp. Passwort
-=======
-    style(scoped).
-        td {
-          padding: 0.5em 1em;
-          font-family: "Courier New", Courier, monospace;
-          line-height: 200%;
-        }
-    
-    thead
-        tr
-            th Name
-            th Nutzername
-            th Password
-
-    tbody
-        each user in users
-            tr
-                td #{user.name}
-                td #{user.username}
-                if !!user.password
-                    td #{user.password}
-                else
-                    td Kein tmp. Passwort
->>>>>>> b263c031
 ```
 
 </TabItem>
@@ -249,7 +224,6 @@
 h3(style='text-align: center') Scheinklausur Nr. #{scheinExamNo}
 
 table
-<<<<<<< HEAD
   style(scoped).
     td {
       padding: 0.5em 1em;
@@ -272,30 +246,6 @@
           td Nicht bestanden
         else
           td Abwesend
-=======
-    style(scoped).
-        td {
-          padding: 0.5em 1em;
-          font-family: "Courier New", Courier, monospace;
-          line-height: 200%;
-        }
-    
-    thead
-        tr
-            th Matrikelnummer
-            th Bestanden / Nicht bestanden
-
-    tbody
-        each status in statuses
-            tr
-                td #{status.matriculationNo}
-                if status.state === "passed"
-                    td Bestanden
-                else if status.state === "notPassed"
-                    td Nicht bestanden
-                else
-                    td Abwesend
->>>>>>> b263c031
 ```
 
 </TabItem>
@@ -325,7 +275,6 @@
 h3(style='text-align: center') Scheinliste
 
 table
-<<<<<<< HEAD
   style(scoped).
     td {
       padding: 0.5em 1em;
@@ -346,28 +295,6 @@
           td Bestanden
         else
           td Nicht bestanden
-=======
-    style(scoped).
-        td {
-          padding: 0.5em 1em;
-          font-family: "Courier New", Courier, monospace;
-          line-height: 200%;
-        }
-    
-    thead
-        tr
-            th Matrikelnummer
-            th Bestanden / Nicht bestanden
-
-    tbody
-        each status in statuses
-            tr
-                td #{status.matriculationNo}
-                if status.state === "passed"
-                    td Bestanden
-                else
-                    td Nicht bestanden
->>>>>>> b263c031
 ```
 
 </TabItem>
