{
  "private": true,
  "version": "2.0.0",
  "workspaces": [
    "client",
    "server",
    "dev-tools"
  ],
  "scripts": {
    "start:client": "yarn workspace client start",
    "start:server": "yarn workspace server start",
    "format": "yarn workspaces run format",
    "build": "yarn build:client && yarn build:server && yarn copy:app",
    "build:client": "cd ./client && yarn build",
    "build:server": "cd ./server && yarn build",
    "ts:check": "yarn workspaces run ts:check",
    "ts:check:client": "echo Type checking client && cd ./client && yarn ts:check",
    "ts:check:server": "echo Type checking server && cd ./server && yarn ts:check",
    "copy:app": "copyfiles -u 2 -E -V \"client/build/**/*\" server/dist/app",
    "docker:build": "yarn version && ts-node ./build-docker-image.ts",
    "docker:build:pre": "yarn version && ts-node ./build-docker-image.ts --pre",
    "docker:build:tar": "yarn version && ts-node ./build-docker-image.ts --bundle",
    "upgrade-pkg": "yarn upgrade-pgk:client && yarn upgrade-pgk:server",
    "upgrade-pkg:client": "cd ./client && npm-upgrade",
    "upgrade-pkg:server": "cd ./server && npm-upgrade"
  },
  "devDependencies": {
    "@prettier/plugin-pug": "^1.5.1",
    "@types/lodash": "^4.14.160",
    "@types/luxon": "^1.24.4",
    "@types/markdown-it": "^10.0.2",
<<<<<<< HEAD
    "@types/node": "^14.6.4",
    "@typescript-eslint/eslint-plugin": "^3.10.1",
=======
    "@types/node": "^14.11.1",
    "@typescript-eslint/eslint-plugin": "^4.0.0",
>>>>>>> ea4e7b94
    "@typescript-eslint/parser": "^3.10.1",
    "chalk": "^4.1.0",
    "copyfiles": "^2.3.0",
    "cross-env": "^7.0.2",
    "eslint": "^7.9.0",
    "eslint-config-prettier": "^6.11.0",
    "eslint-plugin-import": "^2.22.0",
    "eslint-plugin-prettier": "^3.1.4",
    "eslint-plugin-react": "^7.20.6",
    "eslint-plugin-react-hooks": "^4.1.2",
    "jest-circus": "^26.4.2",
    "prettier": "^2.1.2",
    "ts-node": "^9.0.0",
    "typescript": "^3.9.7"
  },
  "dependencies": {
    "class-transformer": "^0.3.1",
    "lodash": "^4.17.20",
    "luxon": "^1.25.0",
    "markdown-it": "^11.0.1"
  }
}<|MERGE_RESOLUTION|>--- conflicted
+++ resolved
@@ -29,13 +29,8 @@
     "@types/lodash": "^4.14.160",
     "@types/luxon": "^1.24.4",
     "@types/markdown-it": "^10.0.2",
-<<<<<<< HEAD
-    "@types/node": "^14.6.4",
+    "@types/node": "^14.11.1",
     "@typescript-eslint/eslint-plugin": "^3.10.1",
-=======
-    "@types/node": "^14.11.1",
-    "@typescript-eslint/eslint-plugin": "^4.0.0",
->>>>>>> ea4e7b94
     "@typescript-eslint/parser": "^3.10.1",
     "chalk": "^4.1.0",
     "copyfiles": "^2.3.0",
