{
  "private": true,
  "version": "2.0.0",
  "workspaces": [
    "client",
    "server",
    "dev-tools"
  ],
  "scripts": {
    "start:client": "yarn workspace client start",
    "start:server": "yarn workspace server start",
    "format": "yarn workspaces run format",
    "build": "yarn build:client && yarn build:server && yarn copy:app",
    "build:client": "cd ./client && yarn build",
    "build:server": "cd ./server && yarn build",
    "ts:check": "yarn workspaces run ts:check",
    "ts:check:client": "echo Type checking client && cd ./client && yarn ts:check",
    "ts:check:server": "echo Type checking server && cd ./server && yarn ts:check",
    "copy:app": "copyfiles -u 2 -E -V \"client/build/**/*\" server/dist/app",
    "docker:build": "yarn version && ts-node ./build-docker-image.ts",
    "docker:build:pre": "yarn version && ts-node ./build-docker-image.ts --pre",
    "docker:build:tar": "yarn version && ts-node ./build-docker-image.ts --bundle",
    "upgrade-pkg": "yarn upgrade-pgk:client && yarn upgrade-pgk:server",
    "upgrade-pkg:client": "cd ./client && npm-upgrade",
    "upgrade-pkg:server": "cd ./server && npm-upgrade"
  },
  "devDependencies": {
    "@prettier/plugin-pug": "^1.5.0",
    "@types/lodash": "^4.14.158",
    "@types/luxon": "^1.24.1",
    "@types/markdown-it": "^10.0.1",
    "@types/node": "^14.0.27",
    "@typescript-eslint/eslint-plugin": "^3.7.1",
    "@typescript-eslint/parser": "^3.7.1",
    "chalk": "^4.1.0",
    "copyfiles": "^2.3.0",
    "cross-env": "^7.0.2",
    "eslint": "^7.5.0",
    "eslint-config-prettier": "^6.11.0",
    "eslint-plugin-import": "^2.22.0",
    "eslint-plugin-prettier": "^3.1.4",
<<<<<<< HEAD
    "eslint-plugin-react": "^7.20.3",
    "eslint-plugin-react-hooks": "^4.0.8",
    "jest-circus": "^26.1.0",
=======
    "eslint-plugin-react": "^7.20.5",
    "jest-circus": "^26.2.1",
>>>>>>> 3c0a4471
    "prettier": "^2.0.5",
    "ts-node": "^8.10.2",
    "typescript": "^3.9.7"
  },
  "dependencies": {
    "class-transformer": "^0.3.1",
    "lodash": "^4.17.19",
    "luxon": "^1.24.1",
    "markdown-it": "^11.0.0"
  }
}<|MERGE_RESOLUTION|>--- conflicted
+++ resolved
@@ -39,14 +39,9 @@
     "eslint-config-prettier": "^6.11.0",
     "eslint-plugin-import": "^2.22.0",
     "eslint-plugin-prettier": "^3.1.4",
-<<<<<<< HEAD
-    "eslint-plugin-react": "^7.20.3",
+    "eslint-plugin-react": "^7.20.5",
     "eslint-plugin-react-hooks": "^4.0.8",
-    "jest-circus": "^26.1.0",
-=======
-    "eslint-plugin-react": "^7.20.5",
     "jest-circus": "^26.2.1",
->>>>>>> 3c0a4471
     "prettier": "^2.0.5",
     "ts-node": "^8.10.2",
     "typescript": "^3.9.7"
