name: Unit Tests
on:
  push:
    branches:
      - main
      - stable
  pull_request:

jobs:
  test-server:
    name: Serverside unit tests
    runs-on: ubuntu-latest

    steps:
<<<<<<< HEAD
      - uses: actions/checkout@v1
      - name: Start SQL Docker container
        uses: mirromutth/mysql-action@v1.1
        with:
          host port: 3306 # Optional, default value is 3306. The port of host
          container port: 3306 # Optional, default value is 3306. The port of container
          character set server: 'utf8' # Optional, default value is 'utf8mb4'. The '--character-set-server' option for mysqld
          collation server: 'utf8_general_ci' # Optional, default value is 'utf8mb4_general_ci'. The '--collation-server' option for mysqld
          mysql version: '8.0' # Optional, default value is "latest". The version of the MySQL
          mysql database: 'tms-testing-db' # Optional, default value is "test". The specified database which will be created
          mysql root password: 'some-password' # Required if "mysql user" is empty, default is empty. The root superuser password
=======
      - name: Checkout 🛎️
        uses: actions/checkout@v2 # If you're using actions/checkout@v2 you must set persist-credentials to false in most cases for the deployment to work correctly.
        with:
          persist-credentials: false
>>>>>>> 195900c9
      - name: Setup Node.js
        uses: actions/setup-node@v2.1.5
        with:
          node-version: 14.x
      - name: Install pnpm
        run: npm i -g pnpm
      - name: Install node packages
        run: |
          pnpm install --frozen-lockfile
        env:
          CI: true
      - name: Run tests on server
        working-directory: server/
        run: |
          pnpm test
        env:
          CI: true<|MERGE_RESOLUTION|>--- conflicted
+++ resolved
@@ -12,8 +12,10 @@
     runs-on: ubuntu-latest
 
     steps:
-<<<<<<< HEAD
-      - uses: actions/checkout@v1
+      - name: Checkout 🛎️
+        uses: actions/checkout@v2 # If you're using actions/checkout@v2 you must set persist-credentials to false in most cases for the deployment to work correctly.
+        with:
+          persist-credentials: false
       - name: Start SQL Docker container
         uses: mirromutth/mysql-action@v1.1
         with:
@@ -24,12 +26,6 @@
           mysql version: '8.0' # Optional, default value is "latest". The version of the MySQL
           mysql database: 'tms-testing-db' # Optional, default value is "test". The specified database which will be created
           mysql root password: 'some-password' # Required if "mysql user" is empty, default is empty. The root superuser password
-=======
-      - name: Checkout 🛎️
-        uses: actions/checkout@v2 # If you're using actions/checkout@v2 you must set persist-credentials to false in most cases for the deployment to work correctly.
-        with:
-          persist-credentials: false
->>>>>>> 195900c9
       - name: Setup Node.js
         uses: actions/setup-node@v2.1.5
         with:
